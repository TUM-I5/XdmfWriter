/**
 * @file
 *  This file is part of XdmfWriter
 *
 * @author Sebastian Rettenberger <sebastian.rettenberger@tum.de>
 *
 * @copyright Copyright (c) 2014-2017, Technische Universitaet Muenchen.
 *  All rights reserved.
 *
 *  Redistribution and use in source and binary forms, with or without
 *  modification, are permitted provided that the following conditions are met:
 *
 *  1. Redistributions of source code must retain the above copyright notice,
 *     this list of conditions and the following disclaimer.
 *
 *  2. Redistributions in binary form must reproduce the above copyright notice
 *     this list of conditions and the following disclaimer in the documentation
 *     and/or other materials provided with the distribution.
 *
 *  3. Neither the name of the copyright holder nor the names of its
 *     contributors may be used to endorse or promote products derived from this
 *     software without specific prior written permission.
 *
 *  THIS SOFTWARE IS PROVIDED BY THE COPYRIGHT HOLDERS AND CONTRIBUTORS "AS IS"
 *  AND ANY EXPRESS OR IMPLIED WARRANTIES, INCLUDING, BUT NOT LIMITED TO, THE
 *  IMPLIED WARRANTIES OF  MERCHANTABILITY AND FITNESS FOR A PARTICULAR PURPOSE
 *  ARE DISCLAIMED. IN NO EVENT SHALL THE COPYRIGHT HOLDER OR CONTRIBUTORS BE
 *  LIABLE FOR ANY DIRECT, INDIRECT, INCIDENTAL, SPECIAL, EXEMPLARY, OR
 *  CONSEQUENTIAL DAMAGES (INCLUDING, BUT NOT LIMITED TO, PROCUREMENT OF
 *  SUBSTITUTE GOODS OR SERVICES; LOSS OF USE, DATA, OR PROFITS; OR BUSINESS
 *  INTERRUPTION) HOWEVER CAUSED AND ON ANY THEORY OF LIABILITY, WHETHER IN
 *  CONTRACT, STRICT LIABILITY, OR TORT (INCLUDING NEGLIGENCE OR OTHERWISE)
 *  ARISING IN ANY WAY OUT OF THE  USE OF THIS SOFTWARE, EVEN IF ADVISED OF THE
 *  POSSIBILITY OF SUCH DAMAGE.
 */

#ifndef XDMFWRITER_XDMFWRITER_H
#define XDMFWRITER_XDMFWRITER_H

#ifdef USE_MPI
#include <mpi.h>
#endif // USE_MPI

#include <fstream>
#include <iomanip>
#include <limits>
#include <sstream>
#include <string>
#include <vector>

#include "utils/env.h"
#include "utils/logger.h"
#include "utils/mathutils.h"

#include "scorep_wrapper.h"
#include "BufferFilter.h"
#include "ParallelVertexFilter.h"
#include "Topology.h"
#include "backends/Backend.h"

namespace xdmfwriter
{

/**
 * Writes data in XDMF format
 */
template<TopoType Topo, typename T>
class XdmfWriter
{
private:
#ifdef USE_MPI
	MPI_Comm m_comm;
#endif // USE_MPI

	int m_rank;

	std::string m_outputPrefix;

	std::fstream m_xdmfFile;

	/** The backend for large scale I/O */
	backends::Backend<T> m_backend;

	/** Names of the cell variables that should be written */
	std::vector<const char*> m_cellVariableNames;

	/** Names of the vertex variables that should be written */
	std::vector<const char*> m_vertexVariableNames;

	/** Vertex filter (only used if vertex filter is enabled) */
	internal::ParallelVertexFilter<T> m_vertexFilter;

	/** The buffer filter for vertex data (only used if vertex filter is enabled) */
	internal::BufferFilter<sizeof(T)> m_vertexDataFilter;

	/** Only execute the flush on certain time steps */
	unsigned int m_flushInterval;

	/** Output step counter */
	unsigned int m_timeStep;

	/** The current mesh id */
	unsigned int m_meshId;

	/** The timestep counter of the current mesh */
	unsigned int m_meshTimeStep;

	bool m_useVertexFilter;

	bool m_writePartitionInfo;

	bool m_writeClusteringInfo;

	/** Total number of cells/vertices */
	unsigned long m_totalSize[2];

public:
	/**
	 * @param timestep Set this to > 0 to activate append mode
	 */
	XdmfWriter(BackendType backendType,
			const char* outputPrefix,
			unsigned int timeStep = 0)
		: m_rank(0), m_outputPrefix(outputPrefix),
		m_backend(backendType),
		m_flushInterval(0),
		m_timeStep(timeStep), m_meshId(0), m_meshTimeStep(0),
		m_useVertexFilter(true), m_writePartitionInfo(true), m_writeClusteringInfo(false)
	{
#ifdef USE_MPI
		setComm(MPI_COMM_WORLD);
#endif // USE_MPI
	}

	virtual ~XdmfWriter()
	{
		close();
	}

	constexpr static backends::VariableType getBackendVariableDataType() {
	  return (REAL_SIZE == 8) ?  backends::DOUBLE : backends::FLOAT;
	}

#ifdef USE_MPI
	/**
	 * Sets the communicator that should be used. Default is MPI_COMM_WORLD.
	 */
	void setComm(MPI_Comm comm)
	{
		m_comm = comm;
		MPI_Comm_rank(comm, &m_rank);

		m_backend.setComm(comm);
		m_vertexFilter.setComm(comm);
	}
#endif // USE_MPI

	void init(const std::vector<const char*> &cellVariableNames, const std::vector<const char*> &vertexVariableNames,
			bool useVertexFilter = true, bool writePartitionInfo = true, bool writeClusteringInfo = false)
	{
		m_cellVariableNames = cellVariableNames;
		m_vertexVariableNames = vertexVariableNames;

		m_useVertexFilter = useVertexFilter;
		m_writePartitionInfo = writePartitionInfo;
    m_writeClusteringInfo = writeClusteringInfo;

		int nProcs = 1;
#ifdef USE_MPI
		MPI_Comm_size(m_comm, &nProcs);
#endif // USE_MPI
		if (nProcs == 1)
			m_useVertexFilter = false;

    backends::VariableType CONCRETE_DATA_FP_TYPE = getBackendVariableDataType();

		// Create variable data for the backend
		std::vector<backends::VariableData> cellVariableData;
		cellVariableData.push_back(backends::VariableData("connect", backends::UNSIGNED_LONG, internal::Topology<Topo>::size(), false));
		if (writePartitionInfo)
			cellVariableData.push_back(backends::VariableData("partition", backends::INT, 1, false));

<<<<<<< HEAD
		for (std::vector<const char*>::const_iterator it = cellVariableNames.begin();
=======
		if (writeClusteringInfo)
      cellVariableData.push_back(backends::VariableData("clustering", backends::INT, 1, false));

    for (std::vector<const char*>::const_iterator it = cellVariableNames.begin();
>>>>>>> 45864664
				it != cellVariableNames.end(); ++it) {
			cellVariableData.push_back(backends::VariableData(*it, CONCRETE_DATA_FP_TYPE, 1, true));
		}

		std::vector<backends::VariableData> vertexVariableData;
		vertexVariableData.push_back(backends::VariableData("geometry", backends::DOUBLE, 3, false));
		for (std::vector<const char*>::const_iterator it = vertexVariableNames.begin();
				it != vertexVariableNames.end(); ++it) {
			vertexVariableData.push_back(backends::VariableData(*it, CONCRETE_DATA_FP_TYPE, 1, true));
		}

		// Open the backend
		m_backend.open(m_outputPrefix, cellVariableData, vertexVariableData, m_timeStep == 0);

		// Write the XML file
		if (m_rank == 0) {
			std::string xdmfName = m_outputPrefix + ".xdmf";

			std::ofstream(xdmfName.c_str(), std::ios::app).close(); // Create the file (if it does not exist)
			m_xdmfFile.open(xdmfName.c_str());

			m_xdmfFile << "<?xml version=\"1.0\" ?>" << std::endl
					<< "<!DOCTYPE Xdmf SYSTEM \"Xdmf.dtd\" []>" << std::endl
					<< "<Xdmf Version=\"2.0\">" << std::endl
					<< " <Domain>" << std::endl
					<< "  <Grid Name=\"TimeSeries\" GridType=\"Collection\" CollectionType=\"Temporal\">" << std::endl;

			if (m_timeStep == 0)
				closeXdmf();
			else {
				// Jump the correct position in the file
				std::ostringstream tStartStream;
				timeStepStartXdmf(m_timeStep-1, tStartStream);
				std::string tStart = tStartStream.str();

				// Find beginning of the (correct) time step
				std::string line;
				std::size_t pos;
				while (getline(m_xdmfFile, line)) {
					pos = line.find(tStart);
					if (pos != std::string::npos)
						break;
				}
				if (!m_xdmfFile)
					logError() << "Unable to find time step for appending";

				// Extract mesh id and mesh step
				std::istringstream ss(line.substr(pos + tStart.size()));
				ss.seekg(13, std::iostream::cur); // Skip "<!-- mesh id: "
				ss >> m_meshId;
				ss.seekg(13, std::iostream::cur); // Skip ", mesh step: "
				ss >> m_meshTimeStep;
				logInfo() << "Found mesh" << m_meshId << "in step" << m_meshTimeStep;

				m_meshId++;
				m_meshTimeStep++;

				// Find end of this time step
				while (getline(m_xdmfFile, line)) {
					if (line.find("</Grid>") != std::string::npos)
						break;
				}
			}
		}

#ifdef USE_MPI
		if (m_timeStep != 0) {
			// Broadcast the some information if we restart
			unsigned int buf[2] = {m_meshId, m_meshTimeStep};
			MPI_Bcast(buf, 2, MPI_UNSIGNED, 0, m_comm);
			m_meshId = buf[0];
			m_meshTimeStep = buf[1];
		}
#endif // USE_MPI

		// Get flush interval
		m_flushInterval = utils::Env::get<unsigned int>("XDMFWRITER_FLUSH_INTERVAL", 1);
	}

	/**
	 * @param restarting Set this to <code>true</code> if the codes restarts from a checkpoint
	 *  and the XDMF writer should continue with the old mesh
	 */
	void setMesh(unsigned int numCells, const unsigned int* cells, unsigned int numVertices, const T *vertices, bool restarting = false)
	{
#ifdef USE_MPI
		// Apply vertex filter
		internal::BufferFilter<3*sizeof(T)> vertexRemover;
		if (m_useVertexFilter) {
			// Filter duplicate vertices
			m_vertexFilter.filter(numVertices, vertices);

			if (!restarting) {
				vertexRemover.init(numVertices, numVertices - m_vertexFilter.numLocalVertices(), m_vertexFilter.duplicates());
				vertices = static_cast<const T*>(vertexRemover.filter(vertices));
			}

			// Set the vertex data filter
			if (m_backend.numVertexVars() > 0)
				m_vertexDataFilter.init(numVertices, numVertices - m_vertexFilter.numLocalVertices(), m_vertexFilter.duplicates());

			numVertices = m_vertexFilter.numLocalVertices();
		}
#endif // USE_MPI

		// Set the backend mesh
		m_totalSize[0] = numCells;
		m_totalSize[1] = numVertices;
		unsigned long offset[2] = {numCells, numVertices};
#ifdef USE_MPI
		MPI_Allreduce(MPI_IN_PLACE, m_totalSize, 2, MPI_UNSIGNED_LONG, MPI_SUM, m_comm);
		MPI_Scan(MPI_IN_PLACE, offset, 2, MPI_UNSIGNED_LONG, MPI_SUM, m_comm);
#endif // USE_MPI
		offset[0] -= numCells;
		offset[1] -= numVertices;

		// Add a new mesh to the backend
		unsigned int localSize[2] = {numCells, numVertices};
		// Use the old mesh id for restarts
		m_backend.setMesh((restarting ? m_meshId-1 : m_meshId), m_totalSize, localSize, offset);

		if (restarting)
			// Can skip writing the mesh if we are restarting
			return;

		// Add vertex offset to all cells and convert to unsigned long
		unsigned long *h5Cells = new unsigned long[numCells * internal::Topology<Topo>::size()];
#ifdef USE_MPI
		if (m_useVertexFilter) {
#ifdef _OPENMP
			#pragma omp parallel for schedule(static)
#endif // _OPENMP
			for (size_t i = 0; i < numCells*internal::Topology<Topo>::size(); i++)
				h5Cells[i] = m_vertexFilter.globalIds()[cells[i]];
		} else
#endif // USE_MPI
		{
#ifdef _OPENMP
			#pragma omp parallel for schedule(static)
#endif // _OPENMP
			for (size_t i = 0; i < numCells*internal::Topology<Topo>::size(); i++)
				h5Cells[i] = cells[i] + offset[1];
		}

		m_backend.writeCellData(0, 0, h5Cells);
		delete [] h5Cells;

		if (m_writePartitionInfo) {
			// Create partition information
			unsigned int *partInfo = new unsigned int[numCells];
#ifdef _OPENMP
			#pragma omp parallel for schedule(static)
#endif // _OPENMP
			for (unsigned int i = 0; i < numCells; i++)
				partInfo[i] = m_rank;

			m_backend.writeCellData(0, 1, partInfo);

			delete [] partInfo;
		}

		m_backend.writeVertexData(0, 0, vertices);

		m_meshId++;
		m_meshTimeStep = 0;
	}

	/**
	 * Add a new output time step
	 */
	void addTimeStep(double time)
	{
		if (m_rank == 0) {
			unsigned long alignedSize[2] = {m_backend.numAlignedCells(), m_backend.numAlignedVertices()};

			m_xdmfFile << "   ";
			timeStepStartXdmf(m_timeStep, m_xdmfFile);
			// Generate information for restarting (WARNING: if this line is modified the initialization has to be adapted)
			m_xdmfFile << "<!-- mesh id: " << (m_meshId-1) << ", mesh step: " << m_meshTimeStep << " -->";
			m_xdmfFile << std::endl;
			m_xdmfFile << "    <Topology TopologyType=\"" << internal::Topology<Topo>::name() << "\" NumberOfElements=\"" << m_totalSize[0] << "\">" << std::endl
					// This should be UInt but for some reason this does not work with binary data
					<< "     <DataItem NumberType=\"Int\" Precision=\"8\" Format=\""
						<< m_backend.format() << "\" Dimensions=\"" << m_totalSize[0] << " " << internal::Topology<Topo>::size() << "\">"
						<< m_backend.cellDataLocation(m_meshId-1, "connect")
						<< "</DataItem>" << std::endl
					<< "    </Topology>" << std::endl
					<< "    <Geometry name=\"geo\" GeometryType=\"XYZ\" NumberOfElements=\"" << m_totalSize[1] << "\">" << std::endl
					<< "     <DataItem NumberType=\"Float\" Precision=\"" << sizeof(T) << "\" Format=\""
						<< m_backend.format() << "\" Dimensions=\"" << m_totalSize[1] << " 3\">"
						<< m_backend.vertexDataLocation(m_meshId-1, "geometry")
						<< "</DataItem>" << std::endl
					<< "    </Geometry>" << std::endl
					<< "    <Time Value=\"" << time << "\"/>" << std::endl;
			if (m_writePartitionInfo) {
				m_xdmfFile << "    <Attribute Name=\"partition\" Center=\"Cell\">" << std::endl
						<< "     <DataItem  NumberType=\"Int\" Precision=\"4\" Format=\""
							<< m_backend.format() << "\" Dimensions=\"" << m_totalSize[0] << "\">"
							<< m_backend.cellDataLocation(m_meshId-1, "partition")
							<< "</DataItem>" << std::endl
						<< "    </Attribute>" << std::endl;
			}
      if (m_writeClusteringInfo) {
        m_xdmfFile << "    <Attribute Name=\"clustering\" Center=\"Cell\">" << std::endl
                   << "     <DataItem  NumberType=\"Int\" Precision=\"4\" Format=\""
                   << m_backend.format() << "\" Dimensions=\"" << m_totalSize[0] << "\">"
                   << m_backend.cellDataLocation(m_meshId-1, "clustering")
                   << "</DataItem>" << std::endl
                   << "    </Attribute>" << std::endl;
      }
			for (size_t i = 0; i < m_cellVariableNames.size(); i++) {
				m_xdmfFile << "    <Attribute Name=\"" << m_cellVariableNames[i] << "\" Center=\"Cell\">" << std::endl
						<< "     <DataItem ItemType=\"HyperSlab\" Dimensions=\"" << m_totalSize[0] << "\">" << std::endl
						<< "      <DataItem NumberType=\"UInt\" Precision=\"4\" Format=\"XML\" Dimensions=\"3 2\">"
						<< m_meshTimeStep << " 0 1 1 1 " << m_totalSize[0] << "</DataItem>" << std::endl
						<< "      <DataItem NumberType=\"Float\" Precision=\"" << sizeof(T) << "\" Format=\""
							<< m_backend.format() << "\" Dimensions=\""
							<< (m_meshTimeStep + 1) << ' ' << alignedSize[0] << "\">"
							<< m_backend.cellDataLocation(m_meshId-1, m_cellVariableNames[i])
							<< "</DataItem>" << std::endl
						<< "     </DataItem>" << std::endl
						<< "    </Attribute>" << std::endl;
			}
			for (size_t i = 0; i < m_vertexVariableNames.size(); i++) {
				m_xdmfFile << "    <Attribute Name=\"" << m_vertexVariableNames[i] << "\" Center=\"Node\">" << std::endl
						<< "     <DataItem ItemType=\"HyperSlab\" Dimensions=\"" << m_totalSize[1] << "\">" << std::endl
						<< "      <DataItem NumberType=\"UInt\" Precision=\"4\" Format=\"XML\" Dimensions=\"3 2\">"
						<< m_meshTimeStep << " 0 1 1 1 " << m_totalSize[1] << "</DataItem>" << std::endl
						<< "      <DataItem NumberType=\"Float\" Precision=\"" << sizeof(T) << "\" Format=\""
							<< m_backend.format() << "\" Dimensions=\""
							<< (m_meshTimeStep + 1) << ' ' << alignedSize[1] << "\">"
							<< m_backend.vertexDataLocation(m_meshId-1, m_vertexVariableNames[i])
							<< "</DataItem>" << std::endl
						<< "     </DataItem>" << std::endl
						<< "    </Attribute>" << std::endl;
			}

			m_xdmfFile << "   </Grid>" << std::endl;

			closeXdmf();
		}

		m_timeStep++;
		m_meshTimeStep++;
	}

  /**
   * Write clustering data for each cell
   *
   * Note: has no affect if the user didn't enable the functionality while passing parameters into
   *       <code>init</code>  method
   *
   * @param data comes from the caller
   */
  void writeClusteringInfo(const unsigned int *data)
  {
    SCOREP_USER_REGION("XDMFWriter_writeClustering", SCOREP_USER_REGION_TYPE_FUNCTION);
    if (m_writeClusteringInfo) {
      const int ClusteringId = (m_writePartitionInfo ? 2 : 1);
      m_backend.writeCellData(0, ClusteringId, data);
    }
  }

	/**
	 * Write cell data for one variable at the current time step
	 *
	 * @param id The number of the variable that should be written
	 */
	template<typename FLOAT_TYPE>
	void writeCellData(unsigned int id, const FLOAT_TYPE *data)
	{
		SCOREP_USER_REGION("XDMFWriter_writeCellData", SCOREP_USER_REGION_TYPE_FUNCTION);
    int idShift = (m_writePartitionInfo ? 2 : 1);
    idShift += (m_writeClusteringInfo ? 1 : 0);
    m_backend.writeCellData(m_meshTimeStep-1, id + idShift, data);
	}

	/**
	 * Write vertex data for one variable at the current time step
	 *
	 * @param id The number of the variable that should be written
	 */
	void writeVertexData(unsigned int id, const T *data)
	{
		SCOREP_USER_REGION("XDMFWriter_writeCellData", SCOREP_USER_REGION_TYPE_FUNCTION);

		// Filter duplicates if the vertex filter is enabled
		const void* tmp = data;
		if (m_useVertexFilter)
			tmp = m_vertexDataFilter.filter(data);

		m_backend.writeVertexData(m_meshTimeStep-1, id + 1, tmp);
	}

	/**
	 * Flushes the data to disk
	 */
	void flush()
	{
		SCOREP_USER_REGION("XDMFWriter_flush", SCOREP_USER_REGION_TYPE_FUNCTION);

		if (m_timeStep % m_flushInterval == 0)
			m_backend.flush();
	}

	/**
	 * Closes the HDF5 file (should be done before MPI_Finalize is called)
	 */
	void close()
	{
		// Close backend
		m_backend.close();
	}

	/**
	 * @return The current time step of the output file
	 */
	unsigned int timestep() const
	{
		return m_timeStep;
	}

private:
	void closeXdmf()
	{
		size_t contPos = m_xdmfFile.tellp();
		m_xdmfFile << "  </Grid>" << std::endl
				<< " </Domain>" << std::endl
				<< "</Xdmf>" << std::endl;
		m_xdmfFile.seekp(contPos);
	}

private:
	/**
	 * Write the beginning of a time step to the stream
	 */
	static void timeStepStartXdmf(unsigned int timestep, std::ostream &s)
	{
		s << "<Grid Name=\"step_" << std::setw(MAX_TIMESTEP_SPACE) << std::setfill('0') << timestep << std::setfill(' ')
				<< "\" GridType=\"Uniform\">";
	}

private:
	static const unsigned int MAX_TIMESTEP_SPACE = 12;
};

}

#endif // XDMFWRITER_XDMFWRITER_H<|MERGE_RESOLUTION|>--- conflicted
+++ resolved
@@ -180,14 +180,10 @@
 		if (writePartitionInfo)
 			cellVariableData.push_back(backends::VariableData("partition", backends::INT, 1, false));
 
-<<<<<<< HEAD
-		for (std::vector<const char*>::const_iterator it = cellVariableNames.begin();
-=======
 		if (writeClusteringInfo)
       cellVariableData.push_back(backends::VariableData("clustering", backends::INT, 1, false));
 
     for (std::vector<const char*>::const_iterator it = cellVariableNames.begin();
->>>>>>> 45864664
 				it != cellVariableNames.end(); ++it) {
 			cellVariableData.push_back(backends::VariableData(*it, CONCRETE_DATA_FP_TYPE, 1, true));
 		}
